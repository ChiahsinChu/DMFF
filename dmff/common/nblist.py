import jax.numpy as jnp
from jax_md import space, partition
from dmff.utils import jit_condition
from dmff.utils import regularize_pairs
<<<<<<< HEAD
from jax_md import partition, space
=======
>>>>>>> 919439c9


class NeighborList:
    
    def __init__(self, box, rc) -> None:
        """ wrapper of jax_md.space_periodic_general and jax_md.partition.NeighborList

        Args:
            box (jnp.ndarray): A (spatial_dim, spatial_dim) affine transformation or [lx, ly, lz] vector
            rc (float): cutoff radius
        """
        self.box = box
        self.rc = rc
        self.displacement_fn, self.shift_fn = space.periodic_general(box, fractional_coordinates=False)
        self.neighborlist_fn = partition.neighbor_list(self.displacement_fn, box, rc, 0, format=partition.OrderedSparse)
        self.nblist = None
        
    def allocate(self, positions: jnp.ndarray):
        """ A function to allocate a new neighbor list. This function cannot be compiled, since it uses the values of positions to infer the shapes.

        Args:
            positions (jnp.ndarray): particle positions

        Returns:
            jax_md.partition.NeighborList
        """
        if self.nblist is None:
            self.nblist = self.neighborlist_fn.allocate(positions)
        else:
            self.update(positions)
        return self.nblist
    
    def update(self, positions: jnp.ndarray):
        """ A function to update a neighbor list given a new set of positions and a previously allocated neighbor list.

        Args:
            positions (jnp.ndarray): particle positions

        Returns:
            jax_md.partition.NeighborList
        """
        jit_deco = jit_condition()
        jit_deco(self.nblist.update)(positions)
        
        return self.nblist
    
    @property
    def pairs(self):
        """ get raw pair index

        Returns:
            jnp.ndarray: (nPairs, 2)
        """
        return self.nblist.idx.T
    
    @property
    def pair_mask(self):
        """ get regularized pair index and mask

        Returns:
            (jnp.ndarray, jnp.ndarray): ((nParis, 2), (nPairs, ))
        """

        mask = jnp.sum(self.pairs == len(self.positions), axis=1)
        mask = jnp.logical_not(mask)
        pair = regularize_pairs(self.pairs)
        
        return pair, mask
    
    @property
    def positions(self):
        """ get current positions in current neighborlist

        Returns:
            jnp.ndarray: (n, 3)
        """
        return self.nblist.reference_position
    
    @property
    def dr(self):
        """ get pair distance vector in current neighborlist

        Returns:
            jnp.ndarray: (nPairs, 3)
        """
        pair, _ = self.pair_mask
        return self.positions[pair[:, 0]] - self.positions[pair[:, 1]]
        
    @property
    def distance(self):
        """ get pair distance in current neighborlist
        
        Returns:
            jnp.ndarray: (nPairs, )
        
        """
        return jnp.linalg.norm(self.dr, axis=1)<|MERGE_RESOLUTION|>--- conflicted
+++ resolved
@@ -2,10 +2,6 @@
 from jax_md import space, partition
 from dmff.utils import jit_condition
 from dmff.utils import regularize_pairs
-<<<<<<< HEAD
-from jax_md import partition, space
-=======
->>>>>>> 919439c9
 
 
 class NeighborList:
