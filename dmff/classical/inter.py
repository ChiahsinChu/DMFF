<<<<<<< HEAD
import jax.numpy as jnp
import numpy as np
from dmff.admp.pme import DIELECTRIC, energy_pme, setup_ewald_parameters
from dmff.admp.recip import Ck_1, generate_pme_recip
from dmff.admp.spatial import v_pbc_shift
from dmff.utils import pair_buffer_scales, regularize_pairs
from jax import grad
=======
from typing import Iterable, Tuple

import jax.numpy as jnp
import numpy as np

from dmff.utils import pair_buffer_scales, regularize_pairs
from dmff.admp.pme import energy_pme
from dmff.admp.recip import generate_pme_recip
from dmff.admp.spatial import v_pbc_shift
from dmff.admp.recip import generate_pme_recip, Ck_1
from dmff.admp.pme import DIELECTRIC 
>>>>>>> 919439c9


ONE_4PI_EPS0 = DIELECTRIC * 0.1


class LennardJonesForce:
    def __init__(
        self,
        r_switch,
        r_cut,
        map_prm,
        map_nbfix,
        colvmap,
        isSwitch: bool = False,
        isPBC: bool = True,
        isNoCut: bool = False
    ) -> None:
        self.isSwitch = isSwitch
        self.r_switch = r_switch
        self.r_cut = r_cut

        self.map_prm = jnp.array(map_prm)
        self.map_nbfix = map_nbfix
        self.ifPBC = isPBC
        self.ifNoCut = isNoCut
        self.colvmap = colvmap

    def generate_get_energy(self):
        def get_LJ_energy(dr_vec, sig, eps, box):
            if self.ifPBC:
                dr_vec = v_pbc_shift(dr_vec, box, jnp.linalg.inv(box))
            dr_norm = jnp.linalg.norm(dr_vec, axis=1)
            if not self.ifNoCut:
                msk = dr_norm <= self.r_cut
                sig = sig[msk]
                eps = eps[msk]
                dr_norm = dr_norm[msk]

            dr_inv = 1.0 / dr_norm
            sig_dr = sig * dr_inv
            sig_dr6 = jnp.power(sig_dr, 6)
            sig_dr12 = jnp.power(sig_dr6, 2)
            E = 4.0 * eps * (sig_dr12 - sig_dr6)

            if self.isSwitch:
                x = (dr_norm - self.r_switch) / (self.r_cut - self.r_switch)
                S = 1 - 6. * x ** 5 + 15. * x ** 4 - 10. * x ** 3
                jnp.where(dr_norm > self.r_switch, E, E * S)
            
            return E

        def get_energy(positions, box, pairs, epsilon, sigma, epsfix, sigfix, mscales):
            
            pairs = regularize_pairs(pairs)
            mask = pair_buffer_scales(pairs)
            map_prm = self.map_prm

            eps_m1 = jnp.repeat(epsilon.reshape((-1, 1)), epsilon.shape[0], axis=1)
            eps_m2 = eps_m1.T
            eps_mat = jnp.sqrt(eps_m1 * eps_m2)
            sig_m1 = jnp.repeat(sigma.reshape((-1, 1)), sigma.shape[0], axis=1)
            sig_m2 = sig_m1.T
            sig_mat = (sig_m1 + sig_m2) * 0.5

            eps_mat = eps_mat.at[self.map_nbfix[:, 0], self.map_nbfix[:, 1]].set(epsfix)
            eps_mat = eps_mat.at[self.map_nbfix[:, 1], self.map_nbfix[:, 0]].set(epsfix)
            sig_mat = sig_mat.at[self.map_nbfix[:, 0], self.map_nbfix[:, 1]].set(sigfix)
            sig_mat = sig_mat.at[self.map_nbfix[:, 1], self.map_nbfix[:, 0]].set(sigfix)

            colv_pair = self.colvmap[pairs[:,0],pairs[:,1]]
            mscale_pair = mscales[colv_pair-1] # in mscale vector, the 0th item is 1-2 scale, the 1st item is 1-3 scale, etc...

            dr_vec = positions[pairs[:, 0]] - positions[pairs[:, 1]]
            prm_pair0 = map_prm[pairs[:, 0]]
            prm_pair1 = map_prm[pairs[:, 1]]
            eps = eps_mat[prm_pair0, prm_pair1]
            sig = sig_mat[prm_pair0, prm_pair1]

            eps_scale = eps * mscale_pair

            E_inter = get_LJ_energy(dr_vec, sig, eps_scale, box)

            return jnp.sum(E_inter * mask)

        return get_energy


class LennardJonesLongRangeForce:
    def __init__(
        self,
        r_cut: float,
        map_prm: Iterable[int],
        map_nbfix: Iterable[int],
        countMat: np.ndarray
    ):
        self.r_cut = r_cut
        self.map_prm = map_prm
        self.map_nbfix = map_nbfix
        self.countMat = countMat
        self.numParticles = len(map_prm)
    
    def generate_get_energy(self):
        def get_energy(box, epsilon, sigma, epsfix, sigfix):

            eps_m1 = jnp.repeat(epsilon.reshape((-1, 1)), epsilon.shape[0], axis=1)
            eps_m2 = eps_m1.T
            eps_mat = jnp.sqrt(eps_m1 * eps_m2)
            sig_m1 = jnp.repeat(sigma.reshape((-1, 1)), sigma.shape[0], axis=1)
            sig_m2 = sig_m1.T
            sig_mat = (sig_m1 + sig_m2) * 0.5

            eps_mat = eps_mat.at[self.map_nbfix[:, 0], self.map_nbfix[:, 1]].set(epsfix)
            eps_mat = eps_mat.at[self.map_nbfix[:, 1], self.map_nbfix[:, 0]].set(epsfix)
            sig_mat = sig_mat.at[self.map_nbfix[:, 0], self.map_nbfix[:, 1]].set(sigfix)
            sig_mat = sig_mat.at[self.map_nbfix[:, 1], self.map_nbfix[:, 0]].set(sigfix)

            volume = jnp.linalg.det(box)

            c6Mat = 4 * eps_mat * jnp.power(sig_mat, 6)
            c6 = jnp.sum(c6Mat * self.countMat) / jnp.sum(self.countMat)
            dispCorrEnergy = -2 / 3 * jnp.pi * self.numParticles * self.numParticles / volume * c6 / jnp.power(self.r_cut, 3)
            return dispCorrEnergy
        
        return get_energy
    

class CoulNoCutoffForce:
    # E=\frac{{q}_{1}{q}_{2}}{4\pi\epsilon_0\epsilon_1 r}

    def __init__(self, map_prm, colvmap, epsilon_1=1.0) -> None:

        self.eps_1 = epsilon_1
        self.map_prm = map_prm
        self.colvmap = colvmap

    def generate_get_energy(self):
        def get_coul_energy(dr_vec, chrgprod, box):
            dr_norm = jnp.linalg.norm(dr_vec, axis=1)

            dr_inv = 1.0 / dr_norm
            E = chrgprod * ONE_4PI_EPS0 / self.eps_1 * dr_inv

            return E

        def get_energy(positions, box, pairs, charges, mscales):
            
            pairs = regularize_pairs(pairs)
            mask = pair_buffer_scales(pairs)
            map_prm = jnp.array(self.map_prm)

            colv_pair = self.colvmap[pairs[:,0],pairs[:,1]]
            mscale_pair = mscales[colv_pair-1]

            chrg_map0 = map_prm[pairs[:, 0]]
            chrg_map1 = map_prm[pairs[:, 1]]
            charge0 = charges[chrg_map0]
            charge1 = charges[chrg_map1]
            chrgprod = charge0 * charge1
            chrgprod_scale = chrgprod * mscale_pair
            dr_vec = positions[pairs[:, 0]] - positions[pairs[:, 1]]

            E_inter = get_coul_energy(dr_vec, chrgprod_scale, box)

            return jnp.sum(E_inter * mask) 

        return get_energy


class CoulReactionFieldForce:
    # E=\frac{{q}_{1}{q}_{2}}{4\pi\epsilon_0\epsilon_1}\left(\frac{1}{r}+{k}_{\mathit{rf}}{r}^{2}-{c}_{\mathit{rf}}\right)
    def __init__(
        self,
        r_cut,
        map_prm,
        colvmap,
        epsilon_1=1.0,
        epsilon_solv=78.5,
        isPBC=True,
    ) -> None:

        self.r_cut = r_cut
        self.krf = (1.0 / r_cut ** 3) * (epsilon_solv - 1) / (2.0 * epsilon_solv + 1)
        self.crf = (1.0 / r_cut) * 3.0 * epsilon_solv / (2.0 * epsilon_solv + 1)
        self.exp_solv = epsilon_solv
        self.eps_1 = epsilon_1
        self.map_prm = map_prm
        self.colvmap = colvmap
        self.ifPBC = isPBC

    def generate_get_energy(self):
        def get_rf_energy(dr_vec, chrgprod, box):
            if self.ifPBC:
                dr_vec = v_pbc_shift(dr_vec, box, jnp.linalg.inv(box))
            dr_norm = jnp.linalg.norm(dr_vec, axis=1)
            chrgprod = chrgprod[dr_norm <= self.r_cut]
            dr_norm = dr_norm[dr_norm <= self.r_cut]

            dr_inv = 1.0 / dr_norm
            E = (
                chrgprod
                * ONE_4PI_EPS0
                / self.eps_1
                * (dr_inv + self.krf * dr_norm * dr_norm - self.crf)
            )

            return E

        def get_energy(positions, box, pairs, charges, mscales):
            
            pairs = regularize_pairs(pairs)
            mask = pair_buffer_scales(pairs)

            colv_pair = self.colvmap[pairs[:,0],pairs[:,1]]
            mscale_pair = mscales[colv_pair-1]

            chrg_map0 = self.map_prm[pairs[:, 0]]
            chrg_map1 = self.map_prm[pairs[:, 1]]
            charge0 = charges[chrg_map0]
            charge1 = charges[chrg_map1]
            chrgprod = charge0 * charge1
            chrgprod_scale = chrgprod * mscale_pair
            dr_vec = positions[pairs[:, 0]] - positions[pairs[:, 1]]

            E_inter = get_rf_energy(dr_vec, chrgprod_scale, box)

            return jnp.sum(E_inter * mask)

        return get_energy


class CoulombPMEForce:

    def __init__(
        self,
        r_cut: float,
        map_prm: Iterable[int],
        cov_mat: np.ndarray,
        kappa: float,
        K: Tuple[int, int, int],
        pme_order: int = 6,
    ):
        self.r_cut = r_cut
        self.map_prm = map_prm
        self.cov_mat = cov_mat
        self.lmax = 0
        self.kappa = kappa
        self.K1, self.K2, self.K3 = K[0], K[1], K[2]
        self.pme_order = pme_order
        assert pme_order == 6, "PME order other than 6 is not supported"

    def generate_get_energy(self):
        
        def get_energy(positions, box, pairs, charges, mscales):

            pme_recip_fn = generate_pme_recip(
                Ck_fn=Ck_1,
                kappa=self.kappa / 10,
                gamma=False,
                pme_order=self.pme_order,
                K1=self.K1,
                K2=self.K2,
                K3=self.K3,
                lmax=self.lmax,
            )

            atomCharges = charges[self.map_prm[np.arange(positions.shape[0])]]
            atomChargesT = jnp.reshape(atomCharges, (-1, 1))

            return energy_pme(
                positions * 10,
                box * 10,
                pairs,
                atomChargesT,
                None,
                None,
                None,
                mscales,
                None,
                None,
                self.cov_mat,
                None,
                pme_recip_fn,
                self.kappa / 10,
                self.K1,
                self.K2,
                self.K3,
                self.lmax,
                False,
            )

        return get_energy<|MERGE_RESOLUTION|>--- conflicted
+++ resolved
@@ -1,12 +1,3 @@
-<<<<<<< HEAD
-import jax.numpy as jnp
-import numpy as np
-from dmff.admp.pme import DIELECTRIC, energy_pme, setup_ewald_parameters
-from dmff.admp.recip import Ck_1, generate_pme_recip
-from dmff.admp.spatial import v_pbc_shift
-from dmff.utils import pair_buffer_scales, regularize_pairs
-from jax import grad
-=======
 from typing import Iterable, Tuple
 
 import jax.numpy as jnp
@@ -18,7 +9,6 @@
 from dmff.admp.spatial import v_pbc_shift
 from dmff.admp.recip import generate_pme_recip, Ck_1
 from dmff.admp.pme import DIELECTRIC 
->>>>>>> 919439c9
 
 
 ONE_4PI_EPS0 = DIELECTRIC * 0.1
