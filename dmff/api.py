--- conflicted
+++ resolved
@@ -10,14 +10,14 @@
 from .admp.pme import ADMPPmeForce
 from .admp.spatial import generate_construct_local_frames
 from .admp.recip import Ck_1, generate_pme_recip
-from .classical.intra import HarmonicBondJaxForce, HarmonicAngleJaxForce, PeriodicTorsionJaxForce
 from jax_md import space, partition
 from jax import grad
 import linecache
 
 
+
 def get_line_context(file_path, line_number):
-    return linecache.getline(file_path, line_number).strip()
+    return linecache.getline(file_path,line_number).strip()
 
 
 def build_covalent_map(data, max_neighbor):
@@ -30,8 +30,8 @@
         for i in range(n_atoms):
             # current neighbors
             j_list = np.where(
-                np.logical_and(covalent_map[i] <= n_curr,
-                               covalent_map[i] > 0))[0]
+                np.logical_and(covalent_map[i] <= n_curr, covalent_map[i] > 0)
+            )[0]
             for j in j_list:
                 k_list = np.where(covalent_map[j] == 1)[0]
                 for k in k_list:
@@ -119,14 +119,7 @@
 class ADMPDispGenerator:
     def __init__(self, hamiltonian):
         self.ff = hamiltonian
-        self.params = {
-            "A": [],
-            "B": [],
-            "Q": [],
-            "C6": [],
-            "C8": [],
-            "C10": []
-        }
+        self.params = {"A": [], "B": [], "Q": [], "C6": [], "C8": [], "C10": []}
         self._jaxPotential = None
         self.types = []
         self.ethresh = 1.0e-5
@@ -157,8 +150,7 @@
             generator.params[k] = jnp.array(generator.params[k])
         generator.types = np.array(generator.types)
 
-    def createForce(self, system, data, nonbondedMethod, nonbondedCutoff,
-                    args):
+    def createForce(self, system, data, nonbondedMethod, nonbondedCutoff, args):
 
         n_atoms = len(data.atoms)
         # build index map
@@ -176,22 +168,22 @@
         rc = nonbondedCutoff.value_in_unit(unit.angstrom)
 
         # get calculator
-        Force_DispPME = ADMPDispPmeForce(box, covalent_map, rc, self.ethresh,
-                                         self.pmax)
+        Force_DispPME = ADMPDispPmeForce(box, covalent_map, rc, self.ethresh, self.pmax)
         # debugging
         # Force_DispPME.update_env('kappa', 0.657065221219616)
         # Force_DispPME.update_env('K1', 96)
         # Force_DispPME.update_env('K2', 96)
         # Force_DispPME.update_env('K3', 96)
         pot_fn_lr = Force_DispPME.get_energy
-        pot_fn_sr = generate_pairwise_interaction(TT_damping_qq_c6_kernel,
-                                                  covalent_map,
-                                                  static_args={})
+        pot_fn_sr = generate_pairwise_interaction(
+            TT_damping_qq_c6_kernel, covalent_map, static_args={}
+        )
 
         def potential_fn(positions, box, pairs, params):
             mScales = params["mScales"]
-            a_list = (params["A"][map_atomtype] / 2625.5
-                      )  # kj/mol to au, as expected by TT_damping kernel
+            a_list = (
+                params["A"][map_atomtype] / 2625.5
+            )  # kj/mol to au, as expected by TT_damping kernel
             b_list = params["B"][map_atomtype] * 0.0529177249  # nm^-1 to au
             q_list = params["Q"][map_atomtype]
             c6_list = jnp.sqrt(params["C6"][map_atomtype] * 1e6)
@@ -199,8 +191,9 @@
             c10_list = jnp.sqrt(params["C10"][map_atomtype] * 1e10)
             c_list = jnp.vstack((c6_list, c8_list, c10_list))
 
-            E_sr = pot_fn_sr(positions, box, pairs, mScales, a_list, b_list,
-                             q_list, c_list[0])
+            E_sr = pot_fn_sr(
+                positions, box, pairs, mScales, a_list, b_list, q_list, c_list[0]
+            )
             E_lr = pot_fn_lr(positions, box, pairs, c_list.T, mScales)
             return E_sr - E_lr
 
@@ -257,15 +250,15 @@
             "dScales": []
         }
         # if more or optional input params
-        # self._input_params = defaultDict(list)
+        # self._input_params = defaultDict(list) 
         self._jaxPotential = None
         self.types = []
         self.ethresh = 1.0e-5
         self.lpol = False
         self.ref_dip = ''
 
-    def registerAtomType(self, atom: dict):
-
+    def registerAtomType(self, atom:dict):
+        
         self.types.append(atom.pop("type"))
 
         kStrings = ["kz", "kx", "ky"]
@@ -282,30 +275,15 @@
     def parseElement(element, hamiltonian):
         generator = ADMPPmeGenerator(hamiltonian)
         generator.lmax = int(element.attrib.get('lmax'))
-<<<<<<< HEAD
-        generator.pmax = int(element.attrib.get('pmax'))
-
-=======
         generator.defaultTholeWidth = 5
         
->>>>>>> edea8305
         hamiltonian.registerGenerator(generator)
 
         for i in range(2, 7):
-<<<<<<< HEAD
-            mScales.append(float(element.attrib["mScale1%d" % i]))
-            pScales.append(float(element.attrib["pScale1%d" % i]))
-            dScales.append(float(element.attrib["dScale1%d" % i]))
-        generator.params["mScales"] = jnp.array(mScales)
-        generator.params["pScales"] = jnp.array(pScales)
-        generator.params["dScales"] = jnp.array(dScales)
-
-=======
             generator.params["mScales"].append(float(element.attrib["mScale1%d" % i]))
             generator.params["pScales"].append(float(element.attrib["pScale1%d" % i]))
             generator.params["dScales"].append(float(element.attrib["dScale1%d" % i]))
         
->>>>>>> edea8305
         if element.findall('Polarize'):
             generator.lpol = True
 
@@ -322,8 +300,7 @@
             generator.params[k] = jnp.array(generator.params[k])
         generator.types = np.array(generator.types)
 
-    def createForce(self, system, data, nonbondedMethod, nonbondedCutoff,
-                    args):
+    def createForce(self, system, data, nonbondedMethod, nonbondedCutoff, args):
 
         n_atoms = len(data.atoms)
         # build index map
@@ -334,83 +311,6 @@
             atype = data.atomType[data.atoms[i]]
             map_atomtype[i] = np.where(self.types == atype)[0][0]
 
-<<<<<<< HEAD
-        # map atom multipole moments
-        p = self._input_params
-        Q = np.zeros((n_atoms, 10))
-        Q[:, 0] = p["c0"][map_atomtype]
-        Q[:, 1] = p["dX"][map_atomtype] * 10
-        Q[:, 2] = p["dY"][map_atomtype] * 10
-        Q[:, 3] = p["dZ"][map_atomtype] * 10
-        Q[:, 4] = p["qXX"][map_atomtype] * 300
-        Q[:, 5] = p["qYY"][map_atomtype] * 300
-        Q[:, 6] = p["qZZ"][map_atomtype] * 300
-        Q[:, 7] = p["qXY"][map_atomtype] * 300
-        Q[:, 8] = p["qXZ"][map_atomtype] * 300
-        Q[:, 9] = p["qYZ"][map_atomtype] * 300
-
-        # map polarization-related params
-        pol = jnp.vstack(
-            (p['polarizabilityXX'][map_atomtype],
-             p['polarizabilityYY'][map_atomtype],
-             p['polarizabilityZZ'][map_atomtype])).T.astype(jnp.float32)
-        pol = 1000 * jnp.mean(pol, axis=1)
-        self.params['pol'] = pol
-
-        tholes = jnp.array(p['thole'][map_atomtype]).astype(jnp.float32)
-        tholes = jnp.mean(jnp.atleast_2d(tholes), axis=1)
-        self.params['tholes'] = tholes
-
-        # defaultTholeWidth = 8
-        Uind_global = jnp.zeros([n_atoms, 3])
-        ref_dip = self.ref_dip
-        for i in range(n_atoms):
-            a = get_line_context(ref_dip, i + 1)
-            b = a.split()
-            t = np.array(
-                [10 * float(b[0]), 10 * float(b[1]), 10 * float(b[2])])
-            Uind_global = Uind_global.at[i].set(t)
-
-        # construct the C list
-        c_list = np.zeros((3, n_atoms))
-        a_list = np.zeros(n_atoms)
-        q_list = np.zeros(n_atoms)
-        b_list = np.zeros(n_atoms)
-
-        nmol = int(n_atoms / 3)  # WARNING: HARD CODE!
-        for i in range(nmol):
-            a = i * 3
-            b = i * 3 + 1
-            c = i * 3 + 2
-            # dispersion coeff
-            c_list[0][a] = 37.19677405
-            c_list[0][b] = 7.6111103
-            c_list[0][c] = 7.6111103
-            c_list[1][a] = 85.26810658
-            c_list[1][b] = 11.90220148
-            c_list[1][c] = 11.90220148
-            c_list[2][a] = 134.44874488
-            c_list[2][b] = 15.05074749
-            c_list[2][c] = 15.05074749
-            # q
-            q_list[a] = -0.741706
-            q_list[b] = 0.370853
-            q_list[c] = 0.370853
-            # b, Bohr^-1
-            b_list[a] = 2.00095977
-            b_list[b] = 1.999519942
-            b_list[c] = 1.999519942
-            # a, Hartree
-            a_list[a] = 458.3777
-            a_list[b] = 0.0317
-            a_list[c] = 0.0317
-
-        # add all differentiable params to self.params
-        Q = jnp.array(Q)
-        Q_local = convert_cart2harm(Q, 2)
-        self.params["Q_local"] = Q_local
-=======
->>>>>>> edea8305
         # here box is only used to setup ewald parameters, no need to be differentiable
         a, b, c = system.getDefaultPeriodicBoxVectors()
         box = jnp.array([a._value, b._value, c._value]) * 10     
@@ -423,15 +323,15 @@
 
         # build intra-molecule axis
         self.axis_types, self.axis_indices = set_axis_type(
-            map_atomtype, self.types, self.kStrings)
+            map_atomtype, self.types, self.kStrings
+        )
         map_axis_indices = []
         # map axis_indices
         for i in range(n_atoms):
             catom = data.atoms[i]
             residue = catom.residue._atoms
             atom_indices = [
-                index if index != "" else -1
-                for index in self.axis_indices[i][1:]
+                index if index != "" else -1 for index in self.axis_indices[i][1:]
             ]
             for atom in residue:
                 if atom == catom:
@@ -443,16 +343,6 @@
             map_axis_indices.append(atom_indices)
 
         self.axis_indices = np.array(map_axis_indices)
-<<<<<<< HEAD
-
-        # Finish data preparation
-        # -------------------------------------------------------------------------------------
-        # parameters should be ready:
-        # geometric variables: positions, box
-        # atomic parameters: Q_local, c_list
-        # topological parameters: covalent_map, mScales, pScales, dScales
-        # general force field setting parameters: rc, ethresh, lmax, pmax
-=======
         
         pme_force = ADMPPmeForce(
             box,
@@ -466,19 +356,11 @@
         )
         if self.lpol:
             self.params['U_ind'] = pme_force.U_ind
->>>>>>> edea8305
-
-        pme_force = ADMPPmeForce(box, self.axis_types, self.axis_indices,
-                                 covalent_map, rc, self.ethresh, self.lmax,
-                                 self.lpol)
-        self.params['U_ind'] = pme_force.U_ind
+
 
         def potential_fn(positions, box, pairs, params):
 
             mScales = params["mScales"]
-<<<<<<< HEAD
-            Q_local = params["Q_local"]
-=======
             
             # map atom multipole moments
             Q = jnp.zeros((n_atoms, 10))
@@ -495,28 +377,12 @@
 
             # add all differentiable params to self.params
             Q_local = convert_cart2harm(Q, 2)
->>>>>>> edea8305
 
             # positions, box, pairs, Q_local, mScales
             if self.lpol:
                 pScales = params["pScales"]
                 dScales = params["dScales"]
                 U_ind = params["U_ind"]
-<<<<<<< HEAD
-                return pme_force.get_energy(positions,
-                                            box,
-                                            pairs,
-                                            Q_local,
-                                            pol,
-                                            tholes,
-                                            mScales,
-                                            pScales,
-                                            dScales,
-                                            U_init=U_ind)
-            else:
-                return pme_force.get_energy(positions, box, pairs, Q_local,
-                                            mScales)
-=======
                 # map polarization-related params
                 pol = jnp.vstack((params['polarizabilityXX'][map_atomtype], params['polarizabilityYY'][map_atomtype], params['polarizabilityZZ'][map_atomtype])).T
                 pol = 1000*jnp.mean(pol,axis=1)
@@ -526,7 +392,6 @@
                 return pme_force.get_energy(positions, box, pairs, Q_local, pol, tholes, mScales, pScales, dScales, U_init=U_ind)
             else: 
                 return pme_force.get_energy(positions, box, pairs, Q_local, mScales)
->>>>>>> edea8305
 
         self._jaxPotential = potential_fn
 
@@ -538,287 +403,6 @@
 
 
 app.forcefield.parsers["ADMPPmeForce"] = ADMPPmeGenerator.parseElement
-
-
-class HarmonicBondGenerator:
-    def __init__(self, hamiltonian):
-        self.ff = hamiltonian
-        self.params = {'k': [], 'length': []}
-        self._jaxPotential = None
-        self.types = []
-
-    def registerBondType(self, bond):
-        types = self.ff._findAtomTypes(bond, 2)
-        self.types.append(types)
-        self.params['k'].append(float(bond['k']))
-        self.params['length'].append(float(bond['length']))
-
-    @staticmethod
-    def parseElement(element, hamiltonian):
-        generator = HarmonicBondGenerator(hamiltonian)
-        hamiltonian.registerGenerator(generator)
-        for bondtype in element.findall("Bond"):
-            generator.registerBondType(bondtype.attrib)
-        # jax it!
-        for k in generator.params.keys():
-            generator.params[k] = jnp.array(generator.params[k])
-        generator.types = np.array(generator.types)
-
-    def createForce(self, system, data, nonbondedMethod, nonbondedCutoff,
-                    args):
-
-        n_bonds = len(data.bonds)
-        # build map
-        map_atom1 = np.zeros(n_bonds, dtype=int)
-        map_atom2 = np.zeros(n_bonds, dtype=int)
-        map_param = np.zeros(n_bonds, dtype=int)
-        for i in range(n_bonds):
-            idx1 = data.bonds[i].atom1
-            idx2 = data.bonds[i].atom2
-            type1 = data.atomType[data.atoms[idx1]]
-            type2 = data.atomType[data.atoms[idx2]]
-            ifFound = False
-            for ii in range(len(self.types)):
-                if (type1 in self.types[ii][0] and type2 in self.types[ii][1]
-                    ) or (type1 in self.types[ii][1]
-                          and type2 in self.types[ii][0]):
-                    map_atom1[i] = idx1
-                    map_atom2[i] = idx2
-                    map_param[i] = ii
-                    ifFound = True
-                    break
-            if not ifFound:
-                raise BaseException("No parameter for bond %i - %i" %
-                                    (idx1, idx2))
-
-        bforce = HarmonicBondJaxForce(map_atom1, map_atom2, map_param)
-
-        def potential_fn(positions, box, pairs, params):
-            return bforce.get_energy(positions, box, pairs, params["k"],
-                                     params["length"])
-
-        self._jaxPotential = potential_fn
-        # self._top_data = data
-
-    def getJaxPotential(self):
-        return self._jaxPotential
-
-    def renderXML(self):
-        # generate xml force field file
-        pass
-
-
-# register all parsers
-app.forcefield.parsers[
-    "HarmonicBondForce"] = HarmonicBondGenerator.parseElement
-
-
-class HarmonicAngleGenerator:
-    def __init__(self, hamiltonian):
-        self.ff = hamiltonian
-        self.params = {'k': [], 'theta0': []}
-        self._jaxPotential = None
-        self.types = []
-
-    def registerAngleType(self, angle):
-        types = self.ff._findAtomTypes(angle, 3)
-        self.types.append(types)
-        self.params['k'].append(float(angle['k']))
-        self.params['theta0'].append(float(angle['theta0']))
-
-    @staticmethod
-    def parseElement(element, hamiltonian):
-        generator = HarmonicAngleGenerator(hamiltonian)
-        hamiltonian.registerGenerator(generator)
-        for bondtype in element.findall("Angle"):
-            generator.registerAngleType(bondtype.attrib)
-        # jax it!
-        for k in generator.params.keys():
-            generator.params[k] = jnp.array(generator.params[k])
-        generator.types = np.array(generator.types)
-
-    def createForce(self, system, data, nonbondedMethod, nonbondedCutoff,
-                    args):
-
-        n_angles = len(data.angles)
-        # build map
-        map_atom1 = np.zeros(n_angles, dtype=int)
-        map_atom2 = np.zeros(n_angles, dtype=int)
-        map_atom3 = np.zeros(n_angles, dtype=int)
-        map_param = np.zeros(n_angles, dtype=int)
-        for i in range(n_angles):
-            idx1 = data.angles[i].atom1
-            idx2 = data.angles[i].atom2
-            idx3 = data.angles[i].atom3
-            type1 = data.atomType[data.atoms[idx1]]
-            type2 = data.atomType[data.atoms[idx2]]
-            type3 = data.atomType[data.atoms[idx3]]
-            ifFound = False
-            for ii in range(len(self.types)):
-                if type2 in self.types[ii][1]:
-                    if (type1 in self.types[ii][0]
-                            and type3 in self.types[ii][2]) or (
-                                type1 in self.types[ii][2]
-                                and type3 in self.types[ii][0]):
-                        map_atom1[i] = idx1
-                        map_atom2[i] = idx2
-                        map_atom3[i] = idx3
-                        map_param[i] = ii
-                        ifFound = True
-                        break
-            if not ifFound:
-                raise BaseException("No parameter for angle %i - %i - %i" %
-                                    (idx1, idx2, idx3))
-
-        aforce = HarmonicAngleJaxForce(map_atom1, map_atom2, map_atom3,
-                                       map_param)
-
-        def potential_fn(positions, box, pairs, params):
-            return aforce.get_energy(positions, box, pairs, params["k"],
-                                     params["theta0"])
-
-        self._jaxPotential = potential_fn
-        # self._top_data = data
-
-    def getJaxPotential(self):
-        return self._jaxPotential
-
-    def renderXML(self):
-        # generate xml force field file
-        pass
-
-
-# register all parsers
-app.forcefield.parsers[
-    "HarmonicAngleForce"] = HarmonicAngleGenerator.parseElement
-
-
-class PeriodicTorsion(object):
-    """A PeriodicTorsion records the information for a periodic torsion definition."""
-
-    def __init__(self, types):
-        self.types1 = types[0]
-        self.types2 = types[1]
-        self.types3 = types[2]
-        self.types4 = types[3]
-        self.periodicity = []
-        self.phase = []
-        self.k = []
-        self.ordering = 'default'
-
-## @private
-class PeriodicTorsionGenerator(object):
-    """A PeriodicTorsionGenerator constructs a PeriodicTorsionForce."""
-
-    def __init__(self, hamiltonian):
-        self.ff = hamiltonian
-        self.proper = []
-        self.improper = []
-        self.params = {'k': [], 'theta0': []}
-        self.propersForAtomType = defaultdict(set)
-
-    def registerProperTorsion(self, parameters):
-        torsion = self.ff._parseTorsion(parameters)
-        if torsion is not None:
-            index = len(self.proper)
-            self.proper.append(torsion)
-            for t in torsion.types2:
-                self.propersForAtomType[t].add(index)
-            for t in torsion.types3:
-                self.propersForAtomType[t].add(index)
-
-    def registerImproperTorsion(self, parameters, ordering='default'):
-        torsion = self.ff._parseTorsion(parameters)
-        if torsion is not None:
-            if ordering in ['default', 'charmm', 'amber', 'smirnoff']:
-                torsion.ordering = ordering
-            else:
-                raise ValueError('Illegal ordering type %s for improper torsion %s' % (ordering, torsion))
-            self.improper.append(torsion)
-
-    @staticmethod
-    def parseElement(element, ff):
-        existing = [f for f in ff._forces if isinstance(f, PeriodicTorsionGenerator)]
-        if len(existing) == 0:
-            generator = PeriodicTorsionGenerator(ff)
-            ff.registerGenerator(generator)
-        else:
-            generator = existing[0]
-        for torsion in element.findall('Proper'):
-            generator.registerProperTorsion(torsion.attrib)
-        for torsion in element.findall('Improper'):
-            if 'ordering' in element.attrib:
-                generator.registerImproperTorsion(torsion.attrib, element.attrib['ordering'])
-            else:
-                generator.registerImproperTorsion(torsion.attrib)
-        # jax it!
-        for k in generator.params.keys():
-            generator.params[k] = jnp.array(generator.params[k])
-        generator.types = np.array(generator.types)
-
-    def createForce(self, sys, data, nonbondedMethod, nonbondedCutoff, args):
-        wildcard = self.ff._atomClasses['']
-        proper_cache = {}
-        for torsion in data.propers:
-            type1, type2, type3, type4 = [data.atomType[data.atoms[torsion[i]]] for i in range(4)]
-            sig = (type1, type2, type3, type4)
-            sig = frozenset((sig, sig[::-1]))
-            match = proper_cache.get(sig, None)
-            if match == -1:
-                continue
-            if match is None:
-                for index in self.propersForAtomType[type2]:
-                    tordef = self.proper[index]
-                    types1 = tordef.types1
-                    types2 = tordef.types2
-                    types3 = tordef.types3
-                    types4 = tordef.types4
-                    if (type2 in types2 and type3 in types3 and type4 in types4 and type1 in types1) or (type2 in types3 and type3 in types2 and type4 in types1 and type1 in types4):
-                        hasWildcard = (wildcard in (types1, types2, types3, types4))
-                        if match is None or not hasWildcard: # Prefer specific definitions over ones with wildcards
-                            match = tordef
-                        if not hasWildcard:
-                            break
-                if match is None:
-                    proper_cache[sig] = -1
-                else:
-                    proper_cache[sig] = match
-            if match is not None:
-                for i in range(len(match.phase)):
-                    if match.k[i] != 0:
-                        force.addTorsion(torsion[0], torsion[1], torsion[2], torsion[3], match.periodicity[i], match.phase[i], match.k[i])
-        impr_cache = {}
-        for torsion in data.impropers:
-            t1, t2, t3, t4 = [data.atomType[data.atoms[torsion[i]]] for i in range(4)]
-            sig = (t1, t2, t3, t4)
-            match = impr_cache.get(sig, None)
-            if match == -1:
-                # Previously checked, and doesn't appear in the database
-                continue
-            elif match:
-                i1, i2, i3, i4, tordef = match
-                a1, a2, a3, a4 = (torsion[i] for i in (i1, i2, i3, i4))
-                match = (a1, a2, a3, a4, tordef)
-            if match is None:
-                match = _matchImproper(data, torsion, self)
-                if match is not None:
-                    order = match[:4]
-                    i1, i2, i3, i4 = tuple(torsion.index(a) for a in order)
-                    impr_cache[sig] = (i1, i2, i3, i4, match[-1])
-                else:
-                    impr_cache[sig] = -1
-            if match is not None:
-                (a1, a2, a3, a4, tordef) = match
-                for i in range(len(tordef.phase)):
-                    if tordef.k[i] != 0:
-                        if tordef.ordering == 'smirnoff':
-                            # Add all torsions in trefoil
-                            force.addTorsion(a1, a2, a3, a4, tordef.periodicity[i], tordef.phase[i], tordef.k[i])
-                            force.addTorsion(a1, a3, a4, a2, tordef.periodicity[i], tordef.phase[i], tordef.k[i])
-                            force.addTorsion(a1, a4, a2, a3, tordef.periodicity[i], tordef.phase[i], tordef.k[i])
-                        else:
-                            force.addTorsion(a1, a2, a3, a4, tordef.periodicity[i], tordef.phase[i], tordef.k[i])
-app.forcefield.parsers["PeriodicTorsionForce"] = PeriodicTorsionGenerator.parseElement
 
 
 class Hamiltonian(app.forcefield.ForceField):
@@ -832,9 +416,9 @@
         nonbondedMethod=app.NoCutoff,
         nonbondedCutoff=1.0 * unit.nanometer,
     ):
-        system = self.createSystem(topology,
-                                   nonbondedMethod=nonbondedMethod,
-                                   nonbondedCutoff=nonbondedCutoff)
+        system = self.createSystem(
+            topology, nonbondedMethod=nonbondedMethod, nonbondedCutoff=nonbondedCutoff
+        )
         # load_constraints_from_system_if_needed
         # create potentials
         for generator in self._forces:
@@ -849,8 +433,7 @@
     app.Topology.loadBondDefinitions("residues.xml")
     pdb = app.PDBFile("../water1024.pdb")
     rc = 4.0
-    potentials = H.createPotential(pdb.topology,
-                                   nonbondedCutoff=rc * unit.angstrom)
+    potentials = H.createPotential(pdb.topology, nonbondedCutoff=rc * unit.angstrom)
     pot_disp = potentials[0]
 
     positions = jnp.array(pdb.positions._value) * 10
@@ -859,15 +442,13 @@
 
     # neighbor list
     displacement_fn, shift_fn = space.periodic_general(
-        box, fractional_coordinates=False)
-    neighbor_list_fn = partition.neighbor_list(displacement_fn,
-                                               box,
-                                               rc,
-                                               0,
-                                               format=partition.OrderedSparse)
+        box, fractional_coordinates=False
+    )
+    neighbor_list_fn = partition.neighbor_list(
+        displacement_fn, box, rc, 0, format=partition.OrderedSparse
+    )
     nbr = neighbor_list_fn.allocate(positions)
     pairs = nbr.idx.T
 
-    param_grad = grad(pot_disp, argnums=3)(positions, box, pairs,
-                                           generator.params)
+    param_grad = grad(pot_disp, argnums=3)(positions, box, pairs, generator.params)
     print(param_grad)