
import jax.numpy as jnp
import jax.scipy as jsp
<<<<<<< HEAD
import numpy as np
from dmff.admp.pme import DIELECTRIC
from dmff.settings import DO_JIT
from jax import jit

sqrt_pi = 1.7724538509055159
=======
from jax import jit
from dmff.settings import DO_JIT
from dmff.common.constants import DIELECTRIC, SQRT_PI as sqrt_pi

>>>>>>> 919439c9

def generate_pme_recip(Ck_fn, kappa, gamma, pme_order, K1, K2, K3, lmax):

    # Currently only supports pme_order=6
    # Because only the 6-th order spline function is hard implemented
    pme_order = 6
    # global variables for the reciprocal module, all related to pme_order
    bspline_range = jnp.arange(-pme_order//2, pme_order//2)
    n_mesh = pme_order**3
    shifts = jnp.array(jnp.meshgrid(bspline_range, bspline_range, bspline_range)).T.reshape((1, n_mesh, 3))
   
    def pme_recip(positions, box, Q):
        '''
        The generated pme_recip space calculator
        kappa, pme_order, K1, K2, K3, and lmax are passed and fixed when the calculator is generated
        '''
    
        def get_recip_vectors(N, box):
            """
            Computes reciprocal lattice vectors of the grid
            
            Input:
                N:
                    (3,)-shaped array, (K1, K2, K3)
                box:
                    3 x 3 matrix, box parallelepiped vectors arranged in TODO rows or columns?
                    
            Output: 
                Nj_Aji_star:
                    3 x 3 matrix, the first index denotes reciprocal lattice vector, the second index is the component xyz.
                    (lattice vectors arranged in rows)
            """
            Nj_Aji_star = (N.reshape((1, 3)) * jnp.linalg.inv(box)).T
            return Nj_Aji_star
     
        
        def u_reference(R_a, Nj_Aji_star):
            """
            Each atom is meshed to dispersion_ORDER**3 points on the m-meshgrid. 
            This function computes the xyz-index of the reference point, which is the point on the meshgrid just above atomic coordinates,
            and the corresponding values of xyz fractional displacements from real coordinate to the reference point. 
            
            Inputs:
                R_a:
                    N_a * 3 matrix containing positions of sites
                Nj_Aji_star:
                    3 x 3 matrix, the first index denotes reciprocal lattice vector, the second index is the component xyz.
                    (lattice vectors arranged in rows)
                    
            Outputs:
                m_u0: 
                    N_a * 3 matrix, positions of the reference points of R_a on the m-meshgrid
                u0: 
                    N_a * 3 matrix, (R_a - R_m)*a_star values
            """
            R_in_m_basis =  jnp.einsum("ij,kj->ki", Nj_Aji_star, R_a)
            m_u0 = jnp.ceil(R_in_m_basis).astype(int)
            u0 = (m_u0 - R_in_m_basis) + pme_order/2
            return m_u0, u0
        
        def bspline(u, order=pme_order):
            """
            Computes the cardinal B-spline function
            """
            if order == 6:
                return jnp.piecewise(
                    u, 
                    [
                        jnp.logical_and(u >= 0., u < 1.), 
                        jnp.logical_and(u >= 1., u < 2.), 
                        jnp.logical_and(u >= 2., u < 3.), 
                        jnp.logical_and(u >= 3., u < 4.), 
                        jnp.logical_and(u >= 4., u < 5.), 
                        jnp.logical_and(u >= 5., u < 6.)
                    ],
                    [
                        lambda u: u ** 5 / 120,
                        lambda u: u ** 5 / 120 - (u - 1) ** 5 / 20,
                        lambda u: u ** 5 / 120 + (u - 2) ** 5 / 8 - (u - 1) ** 5 / 20,
                        lambda u: u ** 5 / 120 - (u - 3) ** 5 / 6 + (u - 2) ** 5 / 8 - (u - 1) ** 5 / 20,
                        lambda u: u ** 5 / 24 - u ** 4 + 19 * u ** 3 / 2 - 89 * u ** 2 / 2 + 409 * u / 4 - 1829 / 20,
                        lambda u: -u ** 5 / 120 + u ** 4 / 4 - 3 * u ** 3 + 18 * u ** 2 - 54 * u + 324 / 5
                    ]
                )
        
        
        def bspline_prime(u, order=pme_order):
            """
            Computes first derivative of the cardinal B-spline function
            """
            if order == 6:
                return jnp.piecewise(
                    u, 
                    [
                        jnp.logical_and(u >= 0., u < 1.), 
                        jnp.logical_and(u >= 1., u < 2.), 
                        jnp.logical_and(u >= 2., u < 3.), 
                        jnp.logical_and(u >= 3., u < 4.), 
                        jnp.logical_and(u >= 4., u < 5.), 
                        jnp.logical_and(u >= 5., u < 6.)
                    ],
                    [
                        lambda u: u ** 4 / 24,
                        lambda u: u ** 4 / 24 - (u - 1) ** 4 / 4,
                        lambda u: u ** 4 / 24 + 5 * (u - 2) ** 4 / 8 - (u - 1) ** 4 / 4,
                        lambda u: -5 * u ** 4 / 12 + 6 * u ** 3 - 63 * u ** 2 / 2 + 71 * u - 231 / 4,
                        lambda u: 5 * u ** 4 / 24 - 4 * u ** 3 + 57 * u ** 2 / 2 - 89 * u + 409 / 4,
                        lambda u: -u ** 4 / 24 + u ** 3 - 9 * u ** 2 + 36 * u - 54
                    ] 
                )


        def bspline_prime2(u, order=pme_order):
            """
            Computes second derivate of the cardinal B-spline function
            """
            if order == 6:
                return jnp.piecewise(
                    u, 
                    [
                        jnp.logical_and(u >= 0., u < 1.), 
                        jnp.logical_and(u >= 1., u < 2.), 
                        jnp.logical_and(u >= 2., u < 3.), 
                        jnp.logical_and(u >= 3., u < 4.), 
                        jnp.logical_and(u >= 4., u < 5.), 
                        jnp.logical_and(u >= 5., u < 6.)
                    ],
                    [
                        lambda u: u ** 3 / 6,
                        lambda u: u ** 3 / 6 - (u - 1) ** 3,
                        lambda u: 5 * u ** 3 / 3 - 12 * u ** 2 + 27 * u - 19,
                        lambda u: -5 * u ** 3 / 3 + 18 * u ** 2 - 63 * u + 71,
                        lambda u: 5 * u ** 3 / 6 - 12 * u ** 2 + 57 * u - 89,
                        lambda u: -u ** 3 / 6 + 3 * u ** 2 - 18 * u + 36
                    ]
                )
        
        
        def theta_eval(u, M_u):
            """
            Evaluates the value of theta given 3D u values at ... points 
            
            Input:
                u:
                    ... x 3 matrix
        
            Output:
                theta:
                    ... matrix
            """
            theta = jnp.prod(M_u, axis = -1)
            return theta
        
        
        def thetaprime_eval(u, Nj_Aji_star, M_u, Mprime_u):
            """
            First derivative of theta with respect to x,y,z directions
            
            Input:
                u
                Nj_Aji_star:
                    reciprocal lattice vectors
            
            Output:
                N_a * 3 matrix
            """
        
            div = jnp.array([
                Mprime_u[:, 0] * M_u[:, 1] * M_u[:, 2],
                Mprime_u[:, 1] * M_u[:, 2] * M_u[:, 0],
                Mprime_u[:, 2] * M_u[:, 0] * M_u[:, 1],
            ]).T
            
            # Notice that u = m_u0 - R_in_m_basis + 6/2
            # therefore the Jacobian du_j/dx_i = - Nj_Aji_star
            return jnp.einsum("ij,kj->ki", -Nj_Aji_star, div)
        

        def theta2prime_eval(u, Nj_Aji_star, M_u, Mprime_u, M2prime_u):
            """
            compute the 3 x 3 second derivatives of theta with respect to xyz
            
            Input:
                u
                Nj_Aji_star
            
            Output:
                N_A * 3 * 3
            """

            div_00 = M2prime_u[:, 0] * M_u[:, 1] * M_u[:, 2]
            div_11 = M2prime_u[:, 1] * M_u[:, 0] * M_u[:, 2]
            div_22 = M2prime_u[:, 2] * M_u[:, 0] * M_u[:, 1]
            
            div_01 = Mprime_u[:, 0] * Mprime_u[:, 1] * M_u[:, 2]
            div_02 = Mprime_u[:, 0] * Mprime_u[:, 2] * M_u[:, 1]
            div_12 = Mprime_u[:, 1] * Mprime_u[:, 2] * M_u[:, 0]

            div_10 = div_01
            div_20 = div_02
            div_21 = div_12
            
            div = jnp.array([
                [div_00, div_01, div_02],
                [div_10, div_11, div_12],
                [div_20, div_21, div_22],
            ]).swapaxes(0, 2)
            
            # Notice that u = m_u0 - R_in_m_basis + 6/2
            # therefore the Jacobian du_j/dx_i = - Nj_Aji_star
            return jnp.einsum("im,jn,kmn->kij", -Nj_Aji_star, -Nj_Aji_star, div)


        def sph_harmonics_GO(u0, Nj_Aji_star):
            '''
            Find out the value of spherical harmonics GRADIENT OPERATORS, assume the order is:
            00, 10, 11c, 11s, 20, 21c, 21s, 22c, 22s, ...
            Currently supports lmax <= 2
        
            Inputs:
                u0: 
                    a N_a * 3 matrix containing all positions
                Nj_Aji_star:
                    reciprocal lattice vectors in the m-grid
                lmax:
                    int: max L
        
            Output: 
                harmonics: 
                    a Na * (6**3) * (l+1)^2 matrix, STGO operated on theta,
                    evaluated at 6*6*6 integer points about reference points m_u0 
            '''
            
            n_harm = int((lmax + 1)**2)
        
            N_a = u0.shape[0]
            # mesh points around each site
            u = (u0[:, jnp.newaxis, :] + shifts).reshape((N_a*n_mesh, 3)) 
        
            M_u = bspline(u)
            theta = theta_eval(u, M_u)
            if lmax == 0:
                return theta.reshape(N_a, n_mesh, n_harm)
            
            # dipole
            Mprime_u = bspline_prime(u)
            thetaprime = thetaprime_eval(u, Nj_Aji_star, M_u, Mprime_u)
            harmonics_1 = jnp.stack(
                [theta,
                thetaprime[:, 2],
                thetaprime[:, 0],
                thetaprime[:, 1]],
                axis = -1
            )
            
            if lmax == 1:
                return harmonics_1.reshape(N_a, n_mesh, n_harm)
        
            # quadrapole
            M2prime_u = bspline_prime2(u)
            theta2prime = theta2prime_eval(u, Nj_Aji_star, M_u, Mprime_u, M2prime_u)
            rt3 = jnp.sqrt(3)
            harmonics_2 = jnp.hstack(
                [harmonics_1,
                jnp.stack([(3*theta2prime[:,2,2] - jnp.trace(theta2prime, axis1=1, axis2=2)) / 2,
                rt3 * theta2prime[:, 0, 2],
                rt3 * theta2prime[:, 1, 2],
                rt3/2 * (theta2prime[:, 0, 0] - theta2prime[:, 1, 1]),
                rt3 * theta2prime[:, 0, 1]], axis = 1)]
            )
            if lmax == 2:
                return harmonics_2.reshape(N_a, n_mesh, n_harm)
            else:
                raise NotImplementedError('l > 2 (beyond quadrupole) not supported')
        
        
        def Q_m_peratom(Q, sph_harms):
            """
            Computes <R_t|Q>. See eq. (49) of https://doi.org/10.1021/ct5007983
            
            Inputs:
                Q: 
                    N_a * (l+1)**2 matrix containing global frame multipole moments up to lmax,
                sph_harms:
                    N_a, 216, (l+1)**2
                lmax:
                    int: maximal L
            
            Output:
                Q_m_pera:
                    N_a * 216 matrix, values of theta evaluated on a 6 * 6 block about the atoms
            """
            
            N_a = sph_harms.shape[0]
            
            if lmax > 2:
                raise NotImplementedError('l > 2 (beyond quadrupole) not supported')
            
            Q_dbf = Q[:, 0:1]

            if lmax >= 1:
                Q_dbf = jnp.hstack([Q_dbf, Q[:,1:4]])
            if lmax >= 2:
                Q_dbf = jnp.hstack([Q_dbf, Q[:,4:9]/3])
           
            Q_m_pera = jnp.sum(Q_dbf[:,jnp.newaxis,:]* sph_harms, axis=2)
                                                                                                 
            assert Q_m_pera.shape == (N_a, n_mesh)
            return Q_m_pera
        
        
        def Q_mesh_on_m(Q_mesh_pera, m_u0, N):
            """
            Reduce the local Q_m_peratom into the global mesh
            
            Input:
                Q_mesh_pera, m_u0, N
                
            Output:
                Q_mesh: 
                    Nx * Ny * Nz matrix
            """
            indices_arr = jnp.mod(m_u0[:,np.newaxis,:]+shifts, N[np.newaxis, np.newaxis, :])
            ### jax trick implementation without using for loop
            ### NOTICE: this implementation does not work with numpy!
            Q_mesh = jnp.zeros((N[0], N[1], N[2]))
            Q_mesh = Q_mesh.at[indices_arr[:, :, 0], indices_arr[:, :, 1], indices_arr[:, :, 2]].add(Q_mesh_pera)
            return Q_mesh


        def setup_kpts_integer(N):
            """
            Outputs:
                kpts_int:
                    n_k * 3 matrix, n_k = N[0] * N[1] * N[2]
            """
            N_half = N.reshape(3)
            kx, ky, kz = [jnp.roll(jnp.arange(- (N_half[i] - 1) // 2, (N_half[i] + 1) // 2 ), - (N_half[i] - 1) // 2) for i in range(3)]
            kpts_int = jnp.hstack([ki.flatten()[:,jnp.newaxis] for ki in jnp.meshgrid(kz, kx, ky)])
            return kpts_int 


        def setup_kpts(box, kpts_int):
            '''
            This function sets up the k-points used for reciprocal space calculations
            
            Input:
                box:
                    3 * 3, three axis arranged in rows
                kpts_int:
                    n_k * 3 matrix

            Output:
                kpts:
                    4 * K, K=K1*K2*K3, contains kx, ky, kz, k^2 for each kpoint
            '''
            # in this array, a*, b*, c* (without 2*pi) are arranged in column
            box_inv = jnp.linalg.inv(box)
            # K * 3, coordinate in reciprocal space
            kpts = 2 * jnp.pi * kpts_int.dot(box_inv)
            ksq = jnp.sum(kpts**2, axis=1)
            # 4 * K
            kpts = jnp.hstack((kpts, ksq[:, jnp.newaxis])).T
            return kpts


        def spread_Q(positions, box, Q):
            '''
            This is the high level wrapper function, in charge of spreading the charges/multipoles on grid

            Input:
                positions:
                    Na * 3: positions of each site
                box: 
                    3 * 3: box
                Q:
                    Na * (lmax+1)**2: the multipole of each site in global frame

            Output:
                Q_mesh:
                    K1 * K2 * K3: the meshed multipoles
                
            '''
            Nj_Aji_star = get_recip_vectors(N, box)
            # For each atom, find the reference mesh point, and u position of the site
            m_u0, u0 = u_reference(positions, Nj_Aji_star)
            # find out the STGO values of each grid point
            sph_harms = sph_harmonics_GO(u0, Nj_Aji_star)
            # find out the local meshed values for each site
            Q_mesh_pera = Q_m_peratom(Q, sph_harms)
            return Q_mesh_on_m(Q_mesh_pera, m_u0, N)

        # spread Q
        N = np.array([K1, K2, K3])
        Q_mesh = spread_Q(positions, box, Q)
        N = N.reshape(1, 1, 3)
        kpts_int = setup_kpts_integer(N)
        kpts = setup_kpts(box, kpts_int)
        m = jnp.linspace(-pme_order//2+1, pme_order//2-1, pme_order-1).reshape(pme_order-1, 1, 1)
        # m = jnp.linspace(-2,2,5).reshape(5, 1, 1)
        theta_k = jnp.prod(
                jnp.sum(
                    bspline(m + pme_order/2) * jnp.cos(2*jnp.pi*m*kpts_int[jnp.newaxis] / N),
                    axis = 0
                    ),
                axis = 1
                )
        V = jnp.linalg.det(box)
        S_k = jnp.fft.fftn(Q_mesh).flatten()
        # for electrostatic, need to exclude gamma point
        # for dispersion, need to include gamma point
        if not gamma:
            C_k = Ck_fn(kpts[3, 1:], kappa, V)
            E_k = C_k *  jnp.abs(S_k[1:] / theta_k[1:])**2
        else:
            C_k = Ck_fn(kpts[3, :], kappa, V)
            # debug
            # for i in range(1000):
            #     print('%15.8f%15.8f'%(jnp.real(C_k[i]), jnp.imag(C_k[i])))
            E_k = C_k * jnp.abs(S_k / theta_k)**2

        if not gamma: # doing electrics
            return jnp.sum(E_k) * DIELECTRIC
        else:
            return jnp.sum(E_k)

    if DO_JIT:
        return jit(pme_recip, static_argnums=())
    else:
        return pme_recip


def Ck_1(ksq, kappa, V):
    return 2*jnp.pi/V/ksq * jnp.exp(-ksq/4/kappa**2)

def Ck_6(ksq, kappa, V):
    x2 = ksq / 4 / kappa**2
    x = jnp.sqrt(x2)
    x3 = x2 * x
    exp_x2 = jnp.exp(-x2)
    f = (1 - 2*x2)*exp_x2 + 2*x3*sqrt_pi*jsp.special.erfc(x)
    return sqrt_pi*jnp.pi/2/V*kappa**3 * f / 3

def Ck_8(ksq, kappa, V):
    x2 = ksq / 4 / kappa**2
    x = jnp.sqrt(x2)
    x4 = x2 * x2
    x5 = x4 * x
    exp_x2 = jnp.exp(-x2)
    f = (3 - 2*x2 + 4*x4)*exp_x2 - 4*x5*sqrt_pi*jsp.special.erfc(x)
    return sqrt_pi*jnp.pi/2/V*kappa**5 * f / 45

def Ck_10(ksq, kappa, V):
    x2 = ksq / 4 / kappa**2
    x = jnp.sqrt(x2)
    x4 = x2 * x2
    x6 = x4 * x2
    x7 = x6 * x
    exp_x2 = jnp.exp(-x2)
    f = (15 - 6*x2 + 4*x4 - 8*x6)*exp_x2 + 8*x7*sqrt_pi*jsp.special.erfc(x)
    return sqrt_pi*jnp.pi/2/V*kappa**7 * f / 1260<|MERGE_RESOLUTION|>--- conflicted
+++ resolved
@@ -1,19 +1,10 @@
 
 import jax.numpy as jnp
 import jax.scipy as jsp
-<<<<<<< HEAD
-import numpy as np
-from dmff.admp.pme import DIELECTRIC
-from dmff.settings import DO_JIT
-from jax import jit
-
-sqrt_pi = 1.7724538509055159
-=======
 from jax import jit
 from dmff.settings import DO_JIT
 from dmff.common.constants import DIELECTRIC, SQRT_PI as sqrt_pi
 
->>>>>>> 919439c9
 
 def generate_pme_recip(Ck_fn, kappa, gamma, pme_order, K1, K2, K3, lmax):
 
